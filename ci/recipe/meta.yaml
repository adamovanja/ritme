{% set data = load_setup_py_data() %}
{% set version = data.get('version') or 'placehold' %}

package:
  name: q2-ritme
  version: {{ version }}

source:
  path: ../..

build:
  script: make install

requirements:
  host:
    - python {{ python }}
    - setuptools==69.5.1
    - pip

  run:
    - python {{ python }}
    - importlib-metadata
    - qiime2 {{ qiime2_epoch }}.*
    - q2-feature-table {{ qiime2_epoch }}.*
    - q2-phylogeny {{ qiime2_epoch }}.*
    # todo: check if q2-types is really needed - if not remove
    - q2-types {{ qiime2_epoch }}.*
    - lightning
    - mlflow
    - numpy
    - pandas
    - pip
    - pytorch
    - py-xgboost
    # todo: update ray to newest once Q2 has migrated to Python 3.10
    # note: currently ray is in v2.8.1 restricted by Q2
    - ray-default
    - ray-tune
    - scipy
    - scikit-learn
    - scikit-bio
<<<<<<< HEAD
=======
    # needs to be pinned due to deprecation of pkg_resources in v70
>>>>>>> dd7406d7
    - setuptools==69.5.1
    - torchvision
    - zipp
  # TODO: build package from GH or pypip
  run_constrained:
    - pip:
      - coral_pytorch
      - c-lasso
      # grpcio pinned due to incompatibility with ray caused by c-lasso
      - grpcio==1.51.1


test:
  requires:
    - parameterized
    - coverage
    - pytest-cov
  imports:
    - q2_ritme
    - qiime2.plugins.ritme
  commands:
    - pytest --cov q2_ritme --pyargs q2_ritme

about:
  home: https://github.com/adamovanja/q2-ritme
  license: BSD-3-Clause
  license_family: BSD<|MERGE_RESOLUTION|>--- conflicted
+++ resolved
@@ -39,10 +39,7 @@
     - scipy
     - scikit-learn
     - scikit-bio
-<<<<<<< HEAD
-=======
     # needs to be pinned due to deprecation of pkg_resources in v70
->>>>>>> dd7406d7
     - setuptools==69.5.1
     - torchvision
     - zipp
