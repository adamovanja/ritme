--- conflicted
+++ resolved
@@ -7,10 +7,6 @@
 ## Why q2-ritme?
 * q2-ritme allows optimized application of various feature engineering and modelling methods: usually optimal hyperparameters (e.g. regularization) depend on the feature transformation that is performed. q2-ritme can infer feature transformation and optimal model in one go.
 
-<<<<<<< HEAD
-
-=======
->>>>>>> a6b99c24
 ## Setup
 To install the required dependencies for this package run (note: running `conda activate` before `make dev` is a mandatory step to ensure also coral_pytorch is installed):
 ```shell
